--- conflicted
+++ resolved
@@ -39,11 +39,8 @@
 	ListFinalizedSlots(ctx context.Context) ([]phase0.Slot, error)
 	// GetEpochBySlot returns the epoch for the given slot.
 	GetEpochBySlot(ctx context.Context, slot phase0.Slot) (phase0.Epoch, error)
-<<<<<<< HEAD
 	// OperatingMode returns the mode of operation for the instance.
 	OperatingMode() OperatingMode
-=======
 	// GetSlotTime returns the wall clock for the given slot.
 	GetSlotTime(ctx context.Context, slot phase0.Slot) (eth.SlotTime, error)
->>>>>>> ad13badb
 }